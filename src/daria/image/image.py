"""Image class.

Images contain the image array, and in addition metadata about origo and dimensions.
"""

from __future__ import annotations

import json
import math
from datetime import datetime
from pathlib import Path
from typing import Optional, Union
from warnings import warn

import cv2
import matplotlib.pyplot as plt
import numpy as np
from PIL import Image as PIL_Image

import daria as da


class Image:
    """Base image class.

    Contains the actual image, as well as meta data, i.e., base properties such as
    position in global coordinates, width and height. One can either pass in metadata
    (origo, width and height, amongst other entities) by passing them directly to
    the constructor or through a metadata-file (default is to pass metadata diretly
    to the constructor. If a metadatafile is required, the "read_metadata_from_file"
    variable has to be passed as True). Image can either be passed in as numpy array
    or a path to a file (this is automatically detected through the input). Base
    functionality such as saving to image-file, and drawing a grid is provided in the class.

    Attributes:
        img (np.ndarray): image array
        img (str): path to image, alternative way to feed the actual image.
        metadata (dict):
            width (float): physical width of the image
            height (float): physical height of the image
            origo (np.ndarray): physical coordinates of the lower left corner, i.e.,
                of the (img.shape[0],0) pixel
            color_space (str): Color space (RGB/BGR/RED/GREEN/BLUE/GRAY)
        shape (np.ndarray): num_pixels, as well number of color channels (typically 3 for RGB)
        dx (float): pixel size in x-direction
        dy (float): pixel size in y-direction
    """

    def __init__(
        self,
        img: Union[np.ndarray, str],
        metadata: Optional[dict] = None,
        curvature_correction: Optional[da.CurvatureCorrection] = None,
        color_correction: Optional[da.ColorCorrection] = None,
        **kwargs,
    ) -> None:
        """Constructor of Image object.

        The input image can either be a path to the image file or a numpy array with
        conventional matrix indexing. Some metadata must be provided. If several
        versions are provided a metadata dictionary will used over a path to a
        metadata json-file over keyword arguments.

        Arguments:
            img (Union[np.ndarray, str]): image array with matrix indexing
            metadata (dict, Optional): metadata dictionary, default is None.
            curvature_correction (daria.CurvatureCorrection, Optional):
                Curvature correction object. Default is none, but should be included
                if the image is to be curvature corrected at initialization
            color_correction (daria.ColorCorrection, Optional): Color correction object.
                Default is none, but should be included if the image is to be color
                corrected at initialization.
            kwargs (Optional arguments)
                metadata_source (str): Path to a metadata json-file that provides
                    metadata such as physical width, height and origo of image
                    as well as  color space
                origo (np.ndarray): physical coordinates of the lower left corner
                width (float): physical width of the image
                height (float): physical height of the image
                color_space (str): the color space of the image. So far only BGR
                    and RGB are "valid", but more should be added at a later time.
        """

        # Read metadata.
        no_colorspace_given = False
        if metadata is not None:
            self.metadata = metadata

        elif "metadata_source" in kwargs:
            metadata_source = kwargs.pop("metadata_source")
            with open(str(Path(metadata_source)), "r") as openfile:
                self.metadata = json.load(openfile)

        else:
            self.metadata: dict = {}
            if "width" in kwargs:
                self.metadata["width"] = kwargs["width"]
            elif curvature_correction is not None:
                self.metadata["width"] = curvature_correction.config["crop"]["width"]
            else:
                raise Exception("image width not specified")

            if "height" in kwargs:
                self.metadata["height"] = kwargs["height"]
            elif curvature_correction is not None:
                self.metadata["height"] = curvature_correction.config["crop"]["height"]
            else:
                raise Exception("image height not specified")

<<<<<<< HEAD
            self.metadata["origo"]: np.ndarray[float] = kwargs.pop(
                "origo", np.array([0, 0])
            )

            no_colorspace_given = "color_space" not in kwargs
            self.metadata["color_space"] = kwargs.pop("color_space", "BGR")
=======
            self.metadata["origo"]: list[float] = kwargs.pop("origo", [0, 0])

            if "color_space" in kwargs:
                self.metadata["color_space"] = kwargs["color_space"]
            else:
                self.metadata["color_space"] = "BGR"
                no_colorspace_given = True
>>>>>>> a09a9532

        # Fetch image
        if isinstance(img, np.ndarray):
            self.img = img

            # Come up with default metadata
            self.name = "Unnamed image"
            self.timestamp = None

            if no_colorspace_given:
                warn("Please provide a color space. Now it is assumed to be BGR.")

        elif isinstance(img, str):
            pil_img = PIL_Image.open(Path(img))
            self.img = np.array(pil_img)

            # PIL reads in RGB format
            self.metadata["color_space"] = "RGB"

            # Read exif metadata
            self.exif = pil_img.getexif()
            if self.exif.get(306) is not None:
                self.timestamp: datetime = datetime.strptime(
                    self.exif.get(306), "%Y:%m:%d %H:%M:%S"
                )
            else:
                self.timestamp = None

            self.imgpath = img
            self.name = img
        else:
            raise Exception(
                "Invalid image data. Provide either a path to an image or an image array."
            )

        # Apply corrections
        if color_correction is not None:
            self.toRGB()
            self.img = color_correction(self.img)

        if curvature_correction is not None:
            self.img = curvature_correction(self.img)
            assert (
                self.metadata["width"] == curvature_correction.config["crop"]["width"]
            )
            assert (
                self.metadata["height"] == curvature_correction.config["crop"]["height"]
            )

        # Determine numbers of cells in each dimension and cell size
        self.num_pixels_height, self.num_pixels_width = self.img.shape[:2]
        self.dx = self.metadata["width"] / self.num_pixels_width
        self.dy = self.metadata["height"] / self.num_pixels_height

        # Define the pixels in the corners of the image
        self.corners = {
            "upperleft": np.array([0, 0]),
            "lowerleft": np.array([self.num_pixels_height, 0]),
            "lowerright": np.array([self.num_pixels_height, self.num_pixels_width]),
            "upperright": np.array([0, self.num_pixels_width]),
        }

        # Establish a coordinate system based on the metadata
        self.coordinatesystem: da.CoordinateSystem = da.CoordinateSystem(self)

    @property
    def origo(self) -> list:
        return self.metadata["origo"]

    @property
    def width(self) -> float:
        return self.metadata["width"]

    @property
    def height(self) -> float:
        return self.metadata["height"]

    @property
    def colorspace(self) -> str:
        return self.metadata["color_space"]

    def write(
        self,
        name: str = "img",
        path: str = str(Path("images/modified/")),
        file_format: str = ".jpg",
    ) -> None:
        """Write image to file.

        Here, the BGR-format is used. Image path, name and format
        can be changed by passing them as strings to the method.

        Arguments:
            name (str): name of image
            path (str): tpath to image (only folders)
            file_format (str): file ending, deifning the image format
        """
        # cv2 requires BGR format
        self.toBGR()
        assert self.metadata["color_space"] == "BGR"

        # Write image, using the conventional matrix indexing
        cv2.imwrite(str(Path(path + name + file_format)), self.img)
        print("Image saved as: " + str(Path(path + name + file_format)))

    def write_metadata_to_file(self, path: str) -> None:
        """
        Writes the metadata dictionary to a json-file.

        Arguments:
            path (str): path to the json file
        """

        with open(str(Path(path)), "w") as outfile:
            json.dump(self.metadata, outfile, indent=4)

    def show(self, name: Optional[str] = None, wait: Optional[int] = 0) -> None:
        """Show image.

        Arguments:
            name (str, optional): name addressing the window for visualization
            wait (int, optional): waiting time in milliseconds, if not set
                the window is open until any key is pressed.
        """
        if name is None:
            name = self.name

        if self.metadata["color_space"] == "RGB":
            bgrim = cv2.cvtColor(self.img, cv2.COLOR_BGR2RGB)

        else:
            bgrim = self.img

        # Display image
        cv2.namedWindow(name, cv2.WINDOW_NORMAL)
        cv2.imshow(name, bgrim)
        cv2.waitKey(wait)
        cv2.destroyAllWindows()

    # Not completely satisfied with this solution of timing
    def plt_show(self, time: Optional[int] = None) -> None:
        """Show image using matplotlib.pyplots built-in imshow"""

        if self.metadata["color_space"] == "BGR":
            rgbim = cv2.cvtColor(self.img, cv2.COLOR_BGR2RGB)
        else:
            rgbim = self.img
        if time is not None:
            plt.imshow(rgbim)
            plt.pause(time)
            plt.close()
        else:
            plt.imshow(rgbim)
            plt.show()

    # Seems like something that should read an image and return a new one with grid.
    def add_grid(
        self,
        origo: Optional[Union[np.ndarray, list[float]]] = None,
        dx: float = 1,
        dy: float = 1,
        color: tuple = (0, 0, 125),
        thickness: int = 9,
    ) -> "Image":
        """
        Adds a grid on the image and returns new image.

        Arguments:
            origo (np.ndarray): origo of the grid, in physical units - the reference
                coordinate system is provided by the corresponding attribute coordinatesystem
            dx (float): grid size in x-direction, in physical units
            dy (float): grid size in y-direction, in physical units
            color (tuple of int): BGR color of the grid
            thickness (int): thickness of the grid lines

        Returns:
            Image: original image with grid on top
        """
        # Set origo if it was not provided
        if origo is None:
            origo = self.metadata["origo"]
        elif isinstance(origo, list):
            origo = np.array(origo)

        # Determine the number of grid lines required
        num_horizontal_lines: int = math.ceil(self.metadata["height"] / dy) + 1
        num_vertical_lines: int = math.ceil(self.metadata["width"] / dx) + 1

        # Start from original image
        gridimg = self.img.copy()

        # Add horizontal grid lines (line by line)
        for i in range(num_horizontal_lines):

            # Determine the outer boundaries in x directions
            xmin = self.coordinatesystem.domain["xmin"]
            xmax = self.coordinatesystem.domain["xmax"]

            # Determine the y coordinate of the line
            y = origo[1] + i * dy

            # Determine the pixels corresponding to the end points of the horizontal line
            # (xmin,y) - (xmax,y), in (row,col) format.
            start = self.coordinatesystem.coordinateToPixel(np.array([xmin, y]))
            end = self.coordinatesystem.coordinateToPixel(np.array([xmax, y]))

            # Add single line. NOTE: cv2.line takes pixels as inputs with the reversed
            # matrix indexing, i.e., (col,row) instead of (row,col). Furthermore,
            # it requires tuples.
            gridimg = cv2.line(
                gridimg, tuple(reversed(start)), tuple(reversed(end)), color, thickness
            )

        # Add vertical grid lines (line by line)
        for j in range(num_vertical_lines):

            # Determine the outer boundaries in x directions
            ymin = self.coordinatesystem.domain["ymin"]
            ymax = self.coordinatesystem.domain["ymax"]

            # Determine the y coordinate of the line
            x = origo[0] + j * dx

            # Determine the pixels corresponding to the end points of the vertical line
            # (x, ymin) - (x, ymax), in (row,col) format.
            start = self.coordinatesystem.coordinateToPixel(np.array([x, ymin]))
            end = self.coordinatesystem.coordinateToPixel(np.array([x, ymax]))

            # Add single line. NOTE: cv2.line takes pixels as inputs with the reversed
            # matrix indexing, i.e., (col,row) instead of (row,col). Furthermore,
            # it requires tuples.
            gridimg = cv2.line(
                gridimg, tuple(reversed(start)), tuple(reversed(end)), color, thickness
            )

        # Return image with grid as Image object
        return Image(img=gridimg, metadata=self.metadata)

    # resize image by using cv2's resize command
    def resize(self, cx: float, cy: Optional[float] = None) -> None:
        """ "
        Coarsen the image object

        Arguments:
            cx (float): the amount of which to scale in x direction
            cy (float, optional): the amount of which to scale in y direction;
                default value is cx
        """
        if cy == None:
            cy = cx

        # Coarsen image
        self.img = cv2.resize(self.img, None, fx=cx, fy=cy)

        # Update parameters and coordinate system
        self.dx *= 1 / cx
        self.dy *= 1 / cy
        self.coordinatesystem: da.CoordinateSystem = da.CoordinateSystem(self)

    def copy(self) -> "Image":
        """
        Returns a copy of the image object.
        """
        return Image(self.img, self.metadata)

    def toBGR(self, return_image: bool = False) -> Optional[da.Image]:
        """
        Transforms image to BGR if it is in RGB
        """
        if self.metadata["color_space"] == "RGB":
            if not return_image:
                self.img = cv2.cvtColor(self.img, cv2.COLOR_BGR2RGB)
                self.metadata["color_space"] = "BGR"
            else:
                return_image = self.copy()
                return_image.img = cv2.cvtColor(return_image.img, cv2.COLOR_BGR2RGB)
                return_image.metadata["color_space"] = "BGR"
                return return_image

    def toRGB(self, return_image: bool = False) -> Optional[da.Image]:
        """
        Transforms image to RGB if it is in BGR
        """
        if self.metadata["color_space"] == "BGR":
            if not return_image:
                self.img = cv2.cvtColor(self.img, cv2.COLOR_BGR2RGB)
                self.metadata["color_space"] = "RGB"
                self.metadata["color_space"] = "RGB"
            else:
                return_image = self.copy()
                return_image.img = cv2.cvtColor(return_image.img, cv2.COLOR_BGR2RGB)
                return_image.metadata["color_space"] = "RGB"
                return return_image

    def toGray(self, return_image: bool = False) -> Optional[da.Image]:
        """
        Returns a greyscale version of the daria image
        """

        if return_image:
            gray_img = self.copy()
            if self.metadata["color_space"] == "RGB":
                gray_img.img = cv2.cvtColor(gray_img.img, cv2.COLOR_RGB2GRAY)
            elif self.metadata["color_space"] == "BGR":
                gray_img.img = cv2.cvtColor(gray_img.img, cv2.COLOR_BGR2GRAY)
            elif self.metadata["color_space"] == "GRAY":
                pass
            else:
                raise Exception(
                    "Only RGB or BGR images can be converted to Gray at the moment"
                )
            gray_img.metadata["color_space"] = "GRAY"
            return gray_img
        else:
            if self.metadata["color_space"] == "RGB":
                self.img = cv2.cvtColor(self.img, cv2.COLOR_RGB2GRAY)
            elif self.metadata["color_space"] == "BGR":
                self.img = cv2.cvtColor(self.img, cv2.COLOR_BGR2GRAY)
            elif self.metadata["color_space"] == "GRAY":
                pass
            else:
                raise Exception(
                    "Only RGB or BGR images can be converted to Gray at the moment"
                )
            self.metadata["color_space"] = "GRAY"

    def toRed(self, return_image: bool = False) -> Optional[da.Image]:
        """
        Returns a red channel version of the daria image
        """
        if return_image:
            red_img = self.copy()
            if self.metadata["color_space"] == "RGB":
                red_img.img = red_img.img[:, :, 0]
            elif self.metadata["color_space"] == "BGR":
                red_img.img = red_img.img[:, :, 2]
            elif self.metadata["color_space"] == "RED":
                pass
            else:
                raise Exception(
                    "Only RGB or BGR images can be converted to Red at the moment"
                )
            red_img.metadata["color_space"] = "RED"
            return red_img
        else:
            if self.metadata["color_space"] == "RGB":
                self.img = self.img[:, :, 0]
            elif self.metadata["color_space"] == "BGR":
                self.img = self.img[:, :, 2]
            elif self.metadata["color_space"] == "RED":
                pass
            else:
                raise Exception(
                    "Only RGB or BGR images can be converted to Red at the moment"
                )
            self.metadata["color_space"] = "RED"

    def toBlue(self, return_image: bool = False) -> Optional[da.Image]:
        """
        Returns a blue channel version of the daria image
        """
        if return_image:
            blue_img = self.copy()
            if self.metadata["color_space"] == "RGB":
                blue_img.img = blue_img.img[:, :, 2]
            elif self.metadata["color_space"] == "BGR":
                blue_img.img = blue_img.img[:, :, 0]
            elif self.metadata["color_space"] == "BLUE":
                pass
            else:
                raise Exception(
                    "Only RGB or BGR images can be converted to blue at the moment"
                )
            blue_img.metadata["color_space"] = "BLUE"
            return blue_img
        else:
            if self.metadata["color_space"] == "RGB":
                self.img = self.img[:, :, 2]
            elif self.metadata["color_space"] == "BGR":
                self.img = self.img[:, :, 0]
            elif self.metadata["color_space"] == "BLUE":
                pass
            else:
                raise Exception(
                    "Only RGB or BGR images can be converted to blue at the moment"
                )
            self.metadata["color_space"] = "BLUE"

    def toGreen(self, return_image: bool = False) -> Optional[da.Image]:
        """
        Returns a green channel version of the daria image
        """
        if return_image:
            green_img = self.copy()
            if self.metadata["color_space"] == "RGB":
                green_img.img = green_img.img[:, :, 1]
            elif self.metadata["color_space"] == "BGR":
                green_img.img = green_img.img[:, :, 1]
            elif self.metadata["color_space"] == "GREEN":
                pass
            else:
                raise Exception(
                    "Only RGB or BGR images can be converted to green at the moment"
                )
            green_img.metadata["color_space"] = "GREEN"
            return green_img
        else:
            if self.metadata["color_space"] == "RGB":
                self.img = self.img[:, :, 1]
            elif self.metadata["color_space"] == "BGR":
                self.img = self.img[:, :, 1]
            elif self.metadata["color_space"] == "GREEN":
                pass
            else:
                raise Exception(
                    "Only RGB or BGR images can be converted to green at the moment"
                )
            self.metadata["color_space"] = "GREEN"<|MERGE_RESOLUTION|>--- conflicted
+++ resolved
@@ -107,22 +107,12 @@
             else:
                 raise Exception("image height not specified")
 
-<<<<<<< HEAD
             self.metadata["origo"]: np.ndarray[float] = kwargs.pop(
                 "origo", np.array([0, 0])
             )
 
             no_colorspace_given = "color_space" not in kwargs
             self.metadata["color_space"] = kwargs.pop("color_space", "BGR")
-=======
-            self.metadata["origo"]: list[float] = kwargs.pop("origo", [0, 0])
-
-            if "color_space" in kwargs:
-                self.metadata["color_space"] = kwargs["color_space"]
-            else:
-                self.metadata["color_space"] = "BGR"
-                no_colorspace_given = True
->>>>>>> a09a9532
 
         # Fetch image
         if isinstance(img, np.ndarray):
