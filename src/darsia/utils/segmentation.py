"""
Module containing utils for segmentation of layered media.
"""

from typing import Optional, Union
from warnings import warn

import cv2
import matplotlib.pyplot as plt
import numpy as np
import skimage
from scipy import ndimage as ndi

import darsia


def segment(
    img: Union[np.ndarray, darsia.Image],
    markers_method: str = "gradient_based",
    edges_method: str = "gradient_based",
    mask: Optional[np.ndarray] = None,
    verbosity: bool = False,
    **kwargs,
) -> Union[np.ndarray, darsia.Image]:
    """
    Prededfined workflow for segmenting an image based on
    watershed segmentation. In addition, denoising is used.

    Args:
        img (np.ndarray, or darsia.Image): input image in RGB color space
        markers_method (str): "gradient_based" or "supervised", deciding which algorithm
            is used for detecting markers; the former allows for less input, while the
            latter allows to explicitly address regions of interest.
        edges_method (str): "gradient_based" or "scharr", deciding which algorithm
            is used for determining edges; the former uses gradient filtering while
            the latter uses the Scharr algorithm.
        mask (np.ndarray, optional): binary array, only where true, segmentation is
            performed
        verbosity (bool): flag controlling whether relevant quantities are plotted
            which is useful in the tuning of the parameters; the default is False.
        keyword arguments (optional): tuning parameters for the watershed algorithm
            "method" (str): 'median' or 'tvd', while the latter uses a anisotropic
                TVD with fixed settings.
            "median disk radius" (int): disk radius to be considered to smooth
                the image using rank based median, before the analysis.
            "rescaling factor" (float): factor how the image is scaled before
                the actual watershed segmentation.
            "monochromatic_color" (str): "gray", "red", "green", "blue", or "value",
                identifying the monochromatic color space to be used in the analysis;
                default is gray.

    Returns:
        np.ndarray or darsia.Image: labeled regions in the same format as img.
    """

    # ! ---- Preprocessing of input image

    # Extract numpy array from image
    if isinstance(img, np.ndarray):
        basis: np.ndarray = np.copy(img)
    elif isinstance(img, darsia.Image):
        basis = np.copy(img.img)
    else:
        raise ValueError(f"img of type {type(img)} not supported.")

    # basis = skimage.exposure.adjust_gamma(basis, 1.3)
    basis = skimage.exposure.adjust_log(basis, 1)
    basis = skimage.exposure.equalize_adapthist(basis)

    # Require scalar representation - the most natural general choice is either to
    # use a grayscale representation or the value component of the HSV version,
    # when.
    monochromatic = kwargs.pop("monochromatic_color", "gray")
    if monochromatic == "gray":
<<<<<<< HEAD
        monochromatic_basis = cv2.cvtColor(basis, cv2.COLOR_RGB2GRAY)
=======
        monochromatic_basis = cv2.cvtColor(
            skimage.img_as_ubyte(basis), cv2.COLOR_RGB2GRAY
        )
>>>>>>> 2b4e8e47
    elif monochromatic == "red":
        monochromatic_basis = basis[:, :, 0]
    elif monochromatic == "green":
        monochromatic_basis = basis[:, :, 1]
    elif monochromatic == "blue":
        monochromatic_basis = basis[:, :, 2]
    elif monochromatic == "value":
        hsv = cv2.cvtColor(basis, cv2.COLOR_RGB2HSV)
        monochromatic_basis = hsv[:, :, 2]
    else:
        print(monochromatic)
        raise ValueError(f"Monochromatic color space {monochromatic} not supported.")

    if verbosity:
        plt.figure("Monochromatic input image")
        plt.imshow(monochromatic_basis)

    # In order to surpress any warnings from skimage, reduce to ubyte data type
    basis_ubyte = skimage.img_as_ubyte(monochromatic_basis)

    # Smooth the image to get rid of sand grains
    smoothing_method = kwargs.pop("method", "median")
    assert smoothing_method in ["median", "tvd"]

    if smoothing_method == "median":
        median_disk_radius = kwargs.pop("median disk radius", 20)
        denoised = skimage.filters.rank.median(
            basis_ubyte, skimage.morphology.disk(median_disk_radius)
        )
    elif smoothing_method == "tvd":
        denoised = skimage.restoration.denoise_tv_bregman(
            basis_ubyte, weight=0.1, eps=1e-4, max_num_iter=100, isotropic=False
        )

    if verbosity:
        plt.figure("Denoised input image")
        plt.imshow(denoised)

    # Resize image
    rescaling_factor = kwargs.pop("rescaling factor", 1.0)
    rescaled = skimage.img_as_ubyte(
        cv2.resize(
            denoised,
            None,
            fx=rescaling_factor,
            fy=rescaling_factor,
            interpolation=cv2.INTER_NEAREST,
        )
    )

    if verbosity:
        plt.figure("Rescaled input image")
        plt.imshow(rescaled)

    # ! ---- Determine markers

    if markers_method == "gradient_based":
        # Detect markers by thresholding the gradient and thereby detecting
        # continuous regions.
        labeled_markers = _detect_markers_from_gradient(rescaled, verbosity, **kwargs)

    elif markers_method == "supervised":

        # Read markers from input, provided for the large scale image
        shape = basis.shape[:2]
        labeled_markers = _detect_markers_from_input(shape, **kwargs)

        # Project onto the coarse image
        labeled_markers = cv2.resize(
            labeled_markers,
            tuple(reversed(rescaled.shape[:2])),
            interpolation=cv2.INTER_NEAREST,
        )

    else:

        raise ValueError(
            f"Method {markers_method} for detecting markers not supported."
        )

    # ! ---- Determine edges

    if verbosity:
        if isinstance(img, np.ndarray):
            labeled_markers_large = cv2.resize(
                labeled_markers,
                tuple(reversed(img.shape[:2])),
                interpolation=cv2.INTER_NEAREST,
            )
            img_copy = skimage.img_as_ubyte(img)

        elif isinstance(img, darsia.Image):
            labeled_markers_large = cv2.resize(
                labeled_markers,
                tuple(reversed(img.img.shape[:2])),
                interpolation=cv2.INTER_NEAREST,
            )
            img_copy = skimage.img_as_ubyte(img.img)
        img_copy[labeled_markers_large != 0] = [255, 255, 255]
        plt.figure("Original image with markers")
        plt.imshow(img_copy)

    if edges_method == "gradient_based":
        edges = _detect_edges_from_gradient(rescaled, **kwargs)
    elif edges_method == "scharr":
        edges = _detect_edges_from_scharr(rescaled, **kwargs)
    else:
        raise ValueError(f"Method {edges_method} for detecting edges not supported.")

    if verbosity:
        edges_copy = np.copy(edges)
        edges_copy[labeled_markers != 0] = 1.0
        plt.figure("Edges with markers")
        plt.imshow(edges_copy)
        plt.show()

    # ! ---- Actual watershed algorithm

    # Process the watershed algorithm
    if mask is None:
        mask = np.ones(edges.shape[:2], dtype=bool)
    labels_rescaled = skimage.img_as_ubyte(
        skimage.segmentation.watershed(edges, labeled_markers, mask=mask)
    )

    # ! ---- Postprocessing of the labels

    labels_rescaled = _dilate_by_size(labels_rescaled, 1, False)
    labels_rescaled = _dilate_by_size(labels_rescaled, 1, True)

    # Resize to original size
    labels = skimage.img_as_ubyte(
        cv2.resize(
            labels_rescaled,
            tuple(reversed(basis.shape[:2])),
            interpolation=cv2.INTER_NEAREST,
        )
    )

    if verbosity:
        plt.figure("Segmentation after watershed algorithm")
        plt.imshow(labels)

    # Segmentation needs some cleaning, as some areas are just small,
    # tiny lines, etc. Define some auxiliary methods for this.
    # Simplify the segmentation drastically by removing small entities,
    # and correct for boundary effects.
    labels = _cleanup(labels, **kwargs)

    if verbosity:
        plt.figure("Final result after clean up")
        plt.imshow(labels)
        plt.figure("Final result after clean up with original image")
        plt.imshow(labels)
        plt.imshow(basis, alpha=0.5)
        plt.show()

    # Return data in the same format as the input data
    if isinstance(img, np.ndarray):
        return labels
    elif isinstance(img, darsia.Image):
        return darsia.Image(labels, img.metadata)


# ! ---- Auxiliary functions for segment


def _detect_markers_from_gradient(img, verbosity, **kwargs) -> np.ndarray:
    """
    Routine to detect markers as continous regions, based on thresholding gradients.

    Args:
        img (np.ndarray): input image, basis for gradient analysis.
        verbosity (bool): flag controlling whether relevant quantities are plotted
            which is useful in the tuning of the parameters; the default is False.
        keyword arguments: tuning parameters for the watershed algorithm
            "markers disk radius" (int): disk radius used to define continous
                regions via gradients.
            "threshold" (float): threshold value marking regions as either
                continuous or edge.
    """

    # Find continuous region, i.e., areas with low local gradient
    markers_disk_radius = kwargs.pop("markers disk radius")
    markers_basis = skimage.filters.rank.gradient(
        img, skimage.morphology.disk(markers_disk_radius)
    )

    # Apply thresholding - requires fine tuning
    threshold = kwargs.pop("threshold")
    markers = markers_basis < threshold

    # Label the marked regions
    labeled_markers = skimage.measure.label(markers)

    if verbosity:
        plt.figure("Basis for finding continuous regions")
        plt.imshow(markers_basis)
        plt.figure(
            f"Labeled regions after applying thresholding with value {threshold}"
        )
        plt.imshow(labeled_markers)
        plt.show()

    return labeled_markers


def _detect_markers_from_input(shape, **kwargs) -> np.ndarray:
    """
    Routine to transform user-defined points into markers.

    Args:
        shape (tuple): shape of the original image, for which the marker
            coordinates are defined.
        keyword arguments (optional): tuning parameters for the watershed algorithm
            patch (int): size of regions in each dimension to be marked.
            marker_points (np.ndarray): array of coordinates for top left corner of
                each marked region. Each point thereby is a representative point for
                a unique region.

    Returns:
        np.ndarray: labeled markers corresponding to provided image shape.
    """

    # Fetch user-defined coordinates of markers
    patch: int = kwargs.pop("region_size", 1)
    pts: np.ndarray = kwargs.pop("marker_points")

    # Mark squares with points providing the top left corner.
    markers = np.zeros(shape, dtype=bool)
    for pt in pts:
        dx = np.array([patch, patch])
        corners = np.array([pt, pt + dx])
        roi = darsia.bounding_box(corners)
        markers[roi] = True

    # Convert markers to labels assuming each point
    labeled_markers = skimage.measure.label(markers).astype(np.uint8)

    return labeled_markers


def _detect_edges_from_gradient(img, **kwargs) -> np.ndarray:
    """
    Routine determining edges via gradient filter from scikit-image.

    Args:
        img (np.ndarray): input image, basis for determining the gradient.
        keyword arguments (optional): tuning parameters for the watershed algorithm
            "gradient disk radius" (int): disk radius to define edges via gradients.
    """
    gradient_disk_radius = kwargs.pop("gradient disk radius", 2)

    # Find edges
    edges = skimage.filters.rank.gradient(
        img, skimage.morphology.disk(gradient_disk_radius)
    )

    return edges


def _detect_edges_from_scharr(img, **kwargs) -> np.ndarray:
    """
    Routine determining edges using the Scharr algorithm from scikit-image.

    Args:
        img (np.ndarray): input image, basis for Scharr.
        keyword arguments (optional): tuning parameters for the watershed algorithm
            mask (np.ndarray): active mask to be considered in the Scharr routine.

    Returns:
            np.ndarray: edge array in terms of intensity.
    """
    # Fetch mask from file
    mask = kwargs.pop("scharr mask", np.ones(img.shape[:2], dtype=bool))

    # Resize mask if necessary
    if mask.shape[:2] != img.shape[:2]:
        mask = skimage.img_as_bool(skimage.transform.resize(mask, img.shape))

    edges = skimage.filters.scharr(img, mask=mask)

    # Take care of the boundary, which is left with values equal to zero
    edges = _boundary(edges, 1)

    return edges


def _cleanup(labels: np.ndarray, **kwargs) -> np.ndarray:
    """
    Cleanup routine, taking care of small marked regions, boundary values etc.

    Args:
        labels (np.ndarray): input labels/segentation.
        keyword arguments (optional): tuning parameters for the watershed algorithm
            "dilation size" (int): amount of pixels, used for dilation in the postprocessing
            "boundary size" (int): amount of pixels normal to the boundary, for which the
                segmentation will be assigned as extension of the nearby interior values.

    Returns:
        np.ndarray: cleaned segmentation.
    """
    # Monitor number of labels prior and after the cleanup.
    num_labels_prior = np.unique(labels).shape[0]

    dilation_size = kwargs.pop("dilation size", 0)
    boundary_size = kwargs.pop("boundary size", 0)
    labels = _reset_labels(labels)
    labels = _dilate_by_size(labels, dilation_size, False)
    labels = _reset_labels(labels)
    labels = _fill_holes(labels)
    labels = _reset_labels(labels)
    labels = _dilate_by_size(labels, dilation_size, True)
    labels = _reset_labels(labels)
    labels = _boundary(labels, boundary_size)

    # Inform the user if labels are removed - in particular, when using
    # markers_method = "supervised", this means that provided markers
    # are ignored.
    num_labels_posterior = np.unique(labels).shape[0]
    if num_labels_prior != num_labels_posterior:
        warn("Cleanup in the segmentation has removed labels.")

    return labels


def _reset_labels(labels: np.ndarray) -> np.ndarray:
    """
    Rename labels, such that these are consecutive with step size 1,
    starting from 0.

    Args:
        labels (np.ndarray): labeled image

    Returns:
        np.ndarray: new labeled regions
    """
    pre_labels = np.unique(labels)
    for i, label in enumerate(pre_labels):
        mask = labels == label
        labels[mask] = i
    return labels


def _fill_holes(labels: np.ndarray) -> np.ndarray:
    """
    Routine for filling holes in all labeled regions.

    Args:
        labels (np.ndarray): labeled image

    Returns:
        np.ndarray: labels without holes.
    """
    pre_labels = np.unique(labels)
    for label in pre_labels:
        mask = labels == label
        mask = ndi.binary_fill_holes(mask).astype(bool)
        labels[mask] = label
    return labels


def _dilate_by_size(
    labels: np.ndarray, footprint: Union[np.ndarray, int], decreasing_order: bool
) -> np.ndarray:
    """
    Dilate objects by prescribed size.

    Args:
        labels (np.ndarray): labeled image
        footprint (np.ndarray or int): foot print for dilation
        descreasing_order (bool): flag controlling whether dilation
            should be performed on objects with decreasing order
            or not (increasing order then).

    Returns:
        np.ndarray: labels after dilation
    """
    if footprint != 0:
        # Determine sizes of all marked areas
        pre_labels = np.unique(labels)
        sizes = [np.count_nonzero(labels == label) for label in pre_labels]
        # Sort from small to large
        labels_sorted_sizes = np.argsort(sizes)
        if decreasing_order:
            labels_sorted_sizes = np.flip(labels_sorted_sizes)
        # Erode for each label if still existent
        for label in labels_sorted_sizes:
            mask = labels == label
            mask = skimage.morphology.binary_dilation(
                mask, skimage.morphology.disk(footprint)
            )
            labels[mask] = label
    return labels


def _boundary(labels: np.ndarray, thickness: int) -> np.ndarray:
    """
    Constant extenion in normal direction at the boundary of labeled image.

    Args:
        labels (np.ndarray): labeled image
        thickness (int): thickness of boundary which should be overwritten

    Returns:
        np.ndarray: updated labeled image
    """
    if thickness > 0:
        # Top
        labels[:thickness, :] = labels[thickness : thickness + 1, :]
        # Bottom
        labels[-thickness:, :] = labels[-thickness - 1 : -thickness, :]
        # Left
        labels[:, :thickness] = labels[:, thickness : thickness + 1]
        # Right
        labels[:, -thickness:] = labels[:, -thickness - 1 : -thickness]
    return labels<|MERGE_RESOLUTION|>--- conflicted
+++ resolved
@@ -72,13 +72,9 @@
     # when.
     monochromatic = kwargs.pop("monochromatic_color", "gray")
     if monochromatic == "gray":
-<<<<<<< HEAD
-        monochromatic_basis = cv2.cvtColor(basis, cv2.COLOR_RGB2GRAY)
-=======
         monochromatic_basis = cv2.cvtColor(
             skimage.img_as_ubyte(basis), cv2.COLOR_RGB2GRAY
         )
->>>>>>> 2b4e8e47
     elif monochromatic == "red":
         monochromatic_basis = basis[:, :, 0]
     elif monochromatic == "green":
